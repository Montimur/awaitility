<<<<<<< HEAD
* MethodCallRecorder generates an exception on getLastXXX if no method call have been recorded. 
* MethodCallRecorder is reset after retrieving last calls and on Awaitility.reset 
* Added basic support for Scala functions
=======
Changelog next version 
----------------------
* MethodCallRecorder generates an exception on getLastXXX if no method call have been recorded.
* MethodCallRecorder is reset when calling Awaitility.reset().
* Added a fieldIn method to Awaitility which allows you to build a supplier using a field, e.g. await().until(fieldIn(object).ofType(int.class), equalTo(1));
>>>>>>> 2994b215

Changelog version 1.2.1
-----------------------
* Changed ProxyCreator to use the standard InvocationHandler interface
* Refactored for even better error messsages.

Changelog version 1.2
---------------------
* Improved error messages for timeouts to include actual value.

Changelog version 1.1
---------------------
* Major internal refactoring to allow for better default error messages when a timeout occurs.
* Support for using proxy-based conditions (i.e. using Awaitility.callTo) when testing Eclipse applications.
* Calls to the method Object.finalize should not be recorded as this is part of gc.<|MERGE_RESOLUTION|>--- conflicted
+++ resolved
@@ -1,14 +1,9 @@
-<<<<<<< HEAD
+Changelog next version 
+----------------------
 * MethodCallRecorder generates an exception on getLastXXX if no method call have been recorded. 
 * MethodCallRecorder is reset after retrieving last calls and on Awaitility.reset 
 * Added basic support for Scala functions
-=======
-Changelog next version 
-----------------------
-* MethodCallRecorder generates an exception on getLastXXX if no method call have been recorded.
-* MethodCallRecorder is reset when calling Awaitility.reset().
 * Added a fieldIn method to Awaitility which allows you to build a supplier using a field, e.g. await().until(fieldIn(object).ofType(int.class), equalTo(1));
->>>>>>> 2994b215
 
 Changelog version 1.2.1
 -----------------------
